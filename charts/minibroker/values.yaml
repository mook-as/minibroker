# Default values for the minibroker
# Image to use
image: minibroker:latest
# ImagePullPolicy; valid values are "IfNotPresent", "Never", and "Always"
imagePullPolicy: IfNotPresent
deploymentPolicy: RollingUpdate
# Certificate details to use for TLS. Leave blank to not use TLS
tls:
  # base-64 encoded PEM data for the TLS certificate
  cert:
  # base-64 encoded PEM data for the private key matching the certificate
  key:

<<<<<<< HEAD
serviceCatalogEnabledOnly: true

deployServiceCatalog: false

kube:
  registry:
    hostname: index.docker.io
    username: ""
    password: ""
  organization: splatform
=======
# The logging level to use; higher values emit more information
logLevel: 5

serviceCatalogEnabledOnly: true

deployServiceCatalog: true
>>>>>>> 1b5b3e0a
<|MERGE_RESOLUTION|>--- conflicted
+++ resolved
@@ -11,7 +11,9 @@
   # base-64 encoded PEM data for the private key matching the certificate
   key:
 
-<<<<<<< HEAD
+# The logging level to use; higher values emit more information
+logLevel: 5
+
 serviceCatalogEnabledOnly: true
 
 deployServiceCatalog: false
@@ -21,12 +23,4 @@
     hostname: index.docker.io
     username: ""
     password: ""
-  organization: splatform
-=======
-# The logging level to use; higher values emit more information
-logLevel: 5
-
-serviceCatalogEnabledOnly: true
-
-deployServiceCatalog: true
->>>>>>> 1b5b3e0a
+  organization: splatform