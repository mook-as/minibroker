--- conflicted
+++ resolved
@@ -25,11 +25,7 @@
 	// Broker here.
 	return &Broker{
 		Client:           mb,
-<<<<<<< HEAD
-		async:            false,
-=======
 		async:            true,
->>>>>>> 1b5b3e0a
 		defaultNamespace: o.DefaultNamespace,
 	}, nil
 }
@@ -78,13 +74,9 @@
 		return nil, err
 	}
 
-<<<<<<< HEAD
-	err := b.Client.Provision(request.InstanceID, request.ServiceID, request.PlanID, namespace, request.Parameters)
-=======
 	glog.V(5).Infof("Provisioning %s (%s/%s) in %s", request.InstanceID, request.ServiceID, request.PlanID, namespace)
 
 	operationName, err := b.Client.Provision(request.InstanceID, request.ServiceID, request.PlanID, namespace, request.AcceptsIncomplete, request.Parameters)
->>>>>>> 1b5b3e0a
 	if err != nil {
 		glog.Errorln(err)
 		return nil, err
